--- conflicted
+++ resolved
@@ -32,9 +32,6 @@
 
 class PoiStatistics {
 public:
-<<<<<<< HEAD
-  PoiStatistics(std::vector<osm_input::OsmPoi *> &aPois);
-=======
   PoiStatistics(std::vector<osm_input::OsmPoi> &aPois);
 
   std::string
@@ -42,19 +39,9 @@
 
   std::string tagStatisticsSimple() const;
   std::string tagStatisticsDetailed() const;
->>>>>>> 4b427585
 
-  std::string
-  mappingStatistics(const mapping_helper::MappingHelper &aMapping) const;
-  
-  std::string tagStatisticsSimple() const;
-  std::string tagStatisticsDetailed() const;
 private:
-<<<<<<< HEAD
-  std::vector<osm_input::OsmPoi *> &mPois;
-=======
   std::vector<osm_input::OsmPoi> &mPois;
->>>>>>> 4b427585
 };
 }
 
