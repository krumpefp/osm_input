/*
 * <one line to give the program's name and a brief idea of what it does.>
 * Copyright (C) 2016  Filip Krumpe <filip.krumpe@posteo.de>
 *
 * This program is free software: you can redistribute it and/or modify
 * it under the terms of the GNU General Public License as published by
 * the Free Software Foundation, either version 3 of the License, or
 * (at your option) any later version.
 *
 * This program is distributed in the hope that it will be useful,
 * but WITHOUT ANY WARRANTY; without even the implied warranty of
 * MERCHANTABILITY or FITNESS FOR A PARTICULAR PURPOSE.  See the
 * GNU General Public License for more details.
 *
 * You should have received a copy of the GNU General Public License
 * along with this program.  If not, see <http://www.gnu.org/licenses/>.
 *
 */

#include "textoutputhelper.h"

#include <iomanip>

#include "osmpoi.h"

bool text_output::TextOutputHelper::writeBallsFile(
    std::vector<osm_input::OsmPoi::LabelBall> &aBalls, char aSep) {
  std::ofstream file(mOutputPath.c_str());

  if (!file.is_open()) {
    return false;
  }
  file.clear();

  std::size_t importance = 0;
  //   file << "Longitude [-180, 180] Latitude [-90, 90] Importance Radius";
  file << aBalls.size();

  for (auto &ball : aBalls) {
    file << "\n"
         << std::fixed << std::setprecision(17) << ball.mPos.getLatDegree()
         << aSep << ball.mPos.getLonDegree() << aSep << importance++ << aSep
         << (int32_t)(ball.mBallRadius);
  }

  file.close();

  return true;
}

bool text_output::TextOutputHelper::writeCompleteFile(
<<<<<<< HEAD
    std::vector<osm_input::OsmPoi *> &aPois, std::size_t aSplitSize,
=======
    const std::vector<osm_input::OsmPoi> &aPois, std::size_t aSplitSize,
>>>>>>> b846231b
    const std::unordered_set<char> &aDelimiters, char aSep) {
  std::ofstream file(mOutputPath.c_str());

  if (!file.is_open()) {
    return false;
  }
  file.clear();

  std::size_t importance = 0;
  //   file
  //     << "Longitude [-180, 180] Latitude [-90, 90] Importance Radius OsmID
  //     name";
  file << aPois.size();

<<<<<<< HEAD
  for (auto &poi : aPois) {
    osm_input::OsmPoi::LabelBall ball =
        poi->getCorrespondingBall(aSplitSize, aDelimiters);
=======
  for (auto poi : aPois) {
    osm_input::OsmPoi::LabelBall ball =
        poi.getCorrespondingBall(aSplitSize, aDelimiters);
>>>>>>> b846231b

    std::string label = ball.mLabel;
    while (label.find("\n") != label.npos) {
      label.replace(label.find('\n'), 1, " ");
    }

    file << "\n"
         << std::fixed << std::setprecision(17) << ball.mPos.getLatDegree()
         << aSep << ball.mPos.getLonDegree() << aSep << importance++ << aSep
         << std::fixed << std::setprecision(4) << ball.mBallRadius << aSep
<<<<<<< HEAD
         << poi->getOsmId() << aSep << "'" << label << "'" << aSep
=======
         << poi.getOsmId() << aSep << "'" << label << "'" << aSep
>>>>>>> b846231b
         << ball.mLabelFactor;
  }

  file.close();

  return true;
}<|MERGE_RESOLUTION|>--- conflicted
+++ resolved
@@ -49,11 +49,7 @@
 }
 
 bool text_output::TextOutputHelper::writeCompleteFile(
-<<<<<<< HEAD
-    std::vector<osm_input::OsmPoi *> &aPois, std::size_t aSplitSize,
-=======
     const std::vector<osm_input::OsmPoi> &aPois, std::size_t aSplitSize,
->>>>>>> b846231b
     const std::unordered_set<char> &aDelimiters, char aSep) {
   std::ofstream file(mOutputPath.c_str());
 
@@ -68,15 +64,9 @@
   //     name";
   file << aPois.size();
 
-<<<<<<< HEAD
-  for (auto &poi : aPois) {
-    osm_input::OsmPoi::LabelBall ball =
-        poi->getCorrespondingBall(aSplitSize, aDelimiters);
-=======
   for (auto poi : aPois) {
     osm_input::OsmPoi::LabelBall ball =
         poi.getCorrespondingBall(aSplitSize, aDelimiters);
->>>>>>> b846231b
 
     std::string label = ball.mLabel;
     while (label.find("\n") != label.npos) {
@@ -87,11 +77,7 @@
          << std::fixed << std::setprecision(17) << ball.mPos.getLatDegree()
          << aSep << ball.mPos.getLonDegree() << aSep << importance++ << aSep
          << std::fixed << std::setprecision(4) << ball.mBallRadius << aSep
-<<<<<<< HEAD
-         << poi->getOsmId() << aSep << "'" << label << "'" << aSep
-=======
          << poi.getOsmId() << aSep << "'" << label << "'" << aSep
->>>>>>> b846231b
          << ball.mLabelFactor;
   }
 
