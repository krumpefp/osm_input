/*
 * Import poi data from osm data sets
 *
 * Copyright (C) 2016  Filip Krump <filip.krumpe@fmi.uni-stuttgart.de>
 *
 * This program is free software: you can redistribute it and/or modify
 * it under the terms of the GNU General Public License as published by
 * the Free Software Foundation, either version 3 of the License, or
 * (at your option) any later version.
 *
 * This program is distributed in the hope that it will be useful,
 * but WITHOUT ANY WARRANTY; without even the implied warranty of
 * MERCHANTABILITY or FITNESS FOR A PARTICULAR PURPOSE.  See the
 * GNU General Public License for more details.
 *
 * You should have received a copy of the GNU General Public License
 * along with this program.  If not, see <http://www.gnu.org/licenses/>.
 *
 */

#include <algorithm>
#include <boost/iterator/iterator_concepts.hpp>
#include <iostream>
#include <string>
#include <unordered_set>
#include <vector>

#include "mappinghelper.h"
#include "osminputhelper.h"
#include "osmpoi.h"
#include "poistatistics.h"
#include "populationinput.h"
#include "textoutputhelper.h"
#include "timer.h"

namespace {
const std::size_t SPLIT_SIZE = 15;
const std::unordered_set<char> DELIMITERS({' ', '-', '/'});
<<<<<<< HEAD

bool osmPoiComparatorASC(osm_input::OsmPoi *aLhs, osm_input::OsmPoi *aRhs) {
  return *aLhs < *aRhs;
}
=======
>>>>>>> b846231b
}

int main(int argc, char **argv) {
  if (argc < 3) {
    std::printf("To few arguments given.\nPlease use: osm_input <osm.pbf> "
                "<mapping> <population (optional)>\n");
    return 0;
  }

  std::string pbfPath;
  std::string jsonPath;
  std::string popPath;

  debug_timer::Timer t;

<<<<<<< HEAD
  std::map<std::string, int32_t> populations;
  if (argc > 3) {
    popPath = std::string(argv[2]);
    pop_input::PopulationInput popInput(popPath);
    populations = popInput.getPopulationsMap();
  }

  pbfPath = std::string(argv[1]);
  jsonPath = std::string(argv[2]);

  t.start();
  osm_input::OsmInputHelper input(pbfPath, jsonPath);

  std::vector<osm_input::OsmPoi *> pois =
      input.importPoiData(true, true, populations);

  t.createTimepoint();

  std::sort(pois.begin(), pois.end(), osmPoiComparatorASC);
=======
  pbfPath = std::string(argv[1]);
  jsonPath = std::string(argv[2]);

  t.start();
  osm_input::OsmInputHelper input(pbfPath, jsonPath);
  std::vector<osm_input::OsmPoi> pois;
  if (argc > 3) {
    std::map<std::string, int32_t> populations;
    popPath = std::string(argv[2]);
    pop_input::PopulationInput popInput(popPath);
    populations = popInput.getPopulationsMap();
    pois = input.importPoiData(true, true, populations);
  } else {
    pois = input.importPoiData(true, true);
  }

  t.createTimepoint();

  //   std::sort(pois.begin(), pois.end(), osmPoiComparatorASC);
  std::sort(pois.begin(), pois.end());
>>>>>>> b846231b

  t.stop();

  std::printf("Dataset of size: %lu\t was imported within %4.2f "
              "seconds.\n\tSorting objects took %4.2f seconds.\n",
              pois.size(), t.getTimes()[0], t.getTimes()[1]);

<<<<<<< HEAD
  statistics::PoiStatistics stats(input.getMappingHelper(), pois);

  printf("%s\n", stats.toString().c_str());
=======
  statistics::PoiStatistics stats(pois);
  printf("%s\n", stats.mappingStatistics(input.getMappingHelper()).c_str());
  printf("%s\n", stats.tagStatisticsSimple().c_str());
  printf("%s\n", stats.tagStatisticsDetailed(5.).c_str());
>>>>>>> b846231b

  std::vector<osm_input::OsmPoi::LabelBall> balls;
  balls.reserve(pois.size());
  for (auto it = pois.begin(), end = pois.end(); it != end;) {
<<<<<<< HEAD
    //     if ((*it)->getType() == osm_input::OsmPoi::Poi_Types::SETTLEMENT ||
    //         (*it)->hasIcon()) {
    balls.push_back((*it)->getCorrespondingBall(SPLIT_SIZE, DELIMITERS));
    ++it;
    //     } else {
    //       it = pois.erase(it);
    //       end = pois.end();
    //     }
  }

  std::string outputname = (pbfPath.find("/") == pbfPath.npos)
                               ? pbfPath.substr(0, pbfPath.size())
                               : pbfPath.substr(pbfPath.rfind('/') + 1, pbfPath.size());
=======
    balls.push_back(it->getCorrespondingBall(SPLIT_SIZE, DELIMITERS));
    ++it;
  }

  std::string outputname =
      (pbfPath.find("/") == pbfPath.npos)
          ? pbfPath.substr(0, pbfPath.size())
          : pbfPath.substr(pbfPath.rfind('/') + 1, pbfPath.size());
>>>>>>> b846231b

  std::string outputpath = outputname + ".balls.txt";
  std::printf("Outputting data to %s\n", outputpath.c_str());
  text_output::TextOutputHelper out(outputpath);
  out.writeBallsFile(balls, ' ');

  outputpath = outputname + ".complete.txt";
  std::printf("Outputting data to %s\n", outputpath.c_str());
  text_output::TextOutputHelper outComplete(outputpath);
  outComplete.writeCompleteFile(pois, SPLIT_SIZE, DELIMITERS, ' ');
}<|MERGE_RESOLUTION|>--- conflicted
+++ resolved
@@ -36,13 +36,6 @@
 namespace {
 const std::size_t SPLIT_SIZE = 15;
 const std::unordered_set<char> DELIMITERS({' ', '-', '/'});
-<<<<<<< HEAD
-
-bool osmPoiComparatorASC(osm_input::OsmPoi *aLhs, osm_input::OsmPoi *aRhs) {
-  return *aLhs < *aRhs;
-}
-=======
->>>>>>> b846231b
 }
 
 int main(int argc, char **argv) {
@@ -58,27 +51,6 @@
 
   debug_timer::Timer t;
 
-<<<<<<< HEAD
-  std::map<std::string, int32_t> populations;
-  if (argc > 3) {
-    popPath = std::string(argv[2]);
-    pop_input::PopulationInput popInput(popPath);
-    populations = popInput.getPopulationsMap();
-  }
-
-  pbfPath = std::string(argv[1]);
-  jsonPath = std::string(argv[2]);
-
-  t.start();
-  osm_input::OsmInputHelper input(pbfPath, jsonPath);
-
-  std::vector<osm_input::OsmPoi *> pois =
-      input.importPoiData(true, true, populations);
-
-  t.createTimepoint();
-
-  std::sort(pois.begin(), pois.end(), osmPoiComparatorASC);
-=======
   pbfPath = std::string(argv[1]);
   jsonPath = std::string(argv[2]);
 
@@ -99,7 +71,6 @@
 
   //   std::sort(pois.begin(), pois.end(), osmPoiComparatorASC);
   std::sort(pois.begin(), pois.end());
->>>>>>> b846231b
 
   t.stop();
 
@@ -107,35 +78,14 @@
               "seconds.\n\tSorting objects took %4.2f seconds.\n",
               pois.size(), t.getTimes()[0], t.getTimes()[1]);
 
-<<<<<<< HEAD
-  statistics::PoiStatistics stats(input.getMappingHelper(), pois);
-
-  printf("%s\n", stats.toString().c_str());
-=======
   statistics::PoiStatistics stats(pois);
   printf("%s\n", stats.mappingStatistics(input.getMappingHelper()).c_str());
   printf("%s\n", stats.tagStatisticsSimple().c_str());
   printf("%s\n", stats.tagStatisticsDetailed(5.).c_str());
->>>>>>> b846231b
 
   std::vector<osm_input::OsmPoi::LabelBall> balls;
   balls.reserve(pois.size());
   for (auto it = pois.begin(), end = pois.end(); it != end;) {
-<<<<<<< HEAD
-    //     if ((*it)->getType() == osm_input::OsmPoi::Poi_Types::SETTLEMENT ||
-    //         (*it)->hasIcon()) {
-    balls.push_back((*it)->getCorrespondingBall(SPLIT_SIZE, DELIMITERS));
-    ++it;
-    //     } else {
-    //       it = pois.erase(it);
-    //       end = pois.end();
-    //     }
-  }
-
-  std::string outputname = (pbfPath.find("/") == pbfPath.npos)
-                               ? pbfPath.substr(0, pbfPath.size())
-                               : pbfPath.substr(pbfPath.rfind('/') + 1, pbfPath.size());
-=======
     balls.push_back(it->getCorrespondingBall(SPLIT_SIZE, DELIMITERS));
     ++it;
   }
@@ -144,7 +94,6 @@
       (pbfPath.find("/") == pbfPath.npos)
           ? pbfPath.substr(0, pbfPath.size())
           : pbfPath.substr(pbfPath.rfind('/') + 1, pbfPath.size());
->>>>>>> b846231b
 
   std::string outputpath = outputname + ".balls.txt";
   std::printf("Outputting data to %s\n", outputpath.c_str());
