--- conflicted
+++ resolved
@@ -83,10 +83,7 @@
               pois.size(), t.getTimes()[0], t.getTimes()[1]);
 
   statistics::PoiStatistics stats(pois);
-<<<<<<< HEAD
-
-=======
->>>>>>> 4b427585
+  printf("%s\n", stats.mappingStatistics(input.getMappingHelper()).c_str());
   printf("%s\n", stats.mappingStatistics(input.getMappingHelper()).c_str());
   printf("%s\n", stats.tagStatisticsSimple().c_str());
 
