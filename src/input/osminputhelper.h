/*
 * Import poi data from osm data sets
 *
 * Copyright (C) 2016  Filip Krump <filip.krumpe@fmi.uni-stuttgart.de>
 *
 * This program is free software: you can redistribute it and/or modify
 * it under the terms of the GNU General Public License as published by
 * the Free Software Foundation, either version 3 of the License, or
 * (at your option) any later version.
 *
 * This program is distributed in the hope that it will be useful,
 * but WITHOUT ANY WARRANTY; without even the implied warranty of
 * MERCHANTABILITY or FITNESS FOR A PARTICULAR PURPOSE.  See the
 * GNU General Public License for more details.
 *
 * You should have received a copy of the GNU General Public License
 * along with this program.  If not, see <http://www.gnu.org/licenses/>.
 *
 */

#ifndef OSMINPUTHELPER_H
#define OSMINPUTHELPER_H

#include <map>
#include <stdint.h>

#include "mappinghelper.h"
#include "osmpoi.h"

namespace osm_input {

class OsmInputHelper {
public:
  struct BoundingBox {
    double mMinLat;
    double mMaxLat;
    double mMinLon;
    double mMaxLon;

    BoundingBox() : mMinLat(90), mMaxLat(-90), mMinLon(180), mMaxLon(-180){};

    BoundingBox(double aMinLat, double aMaxLat, double aMinLon, double aMaxLon)
        : mMinLat(aMinLat), mMaxLat(aMaxLat), mMinLon(aMinLon),
          mMaxLon(aMaxLon){};

    void adapt(const osm_input::OsmPoi::Position &aPos);

    void adapt(double aLat, double aLon);
  };

public:
  OsmInputHelper(std::string aPbfPath, std::string aClassDescriptionPath);
  OsmInputHelper(const OsmInputHelper &other) = delete;
  OsmInputHelper &operator=(const OsmInputHelper &other) = delete;
  bool operator==(const OsmInputHelper &other) const = delete;

<<<<<<< HEAD
  std::vector<osm_input::OsmPoi *> importPoiData(bool aIncludeSettlements,
                                                 bool aIncludeGeneral);

  std::vector<osm_input::OsmPoi *>
  importPoiData(bool aIncludeSettlements, bool aIncludeGeneral,
                const std::map<std::__cxx11::string, int32_t> &aPopData);
=======
  std::vector<osm_input::OsmPoi> importPoiData(bool aIncludeSettlements,
                                               bool aIncludeGeneral);

  std::vector<osm_input::OsmPoi>
  importPoiData(bool aIncludeSettlements, bool aIncludeGeneral,
                const std::map<std::string, int32_t> &aPopData);
>>>>>>> b846231b

  const mapping_helper::MappingHelper &getMappingHelper() const;

private:
  std::string mPbfPath;
  std::string mClassDescriptionPath;

  BoundingBox mDataBox;

  mapping_helper::MappingHelper mMappingHelper;
<<<<<<< HEAD

  std::vector<osm_input::OsmPoi *> mPois;
=======
>>>>>>> b846231b
};
}

#endif // OSMINPUTHELPER_H<|MERGE_RESOLUTION|>--- conflicted
+++ resolved
@@ -54,21 +54,12 @@
   OsmInputHelper &operator=(const OsmInputHelper &other) = delete;
   bool operator==(const OsmInputHelper &other) const = delete;
 
-<<<<<<< HEAD
-  std::vector<osm_input::OsmPoi *> importPoiData(bool aIncludeSettlements,
-                                                 bool aIncludeGeneral);
-
-  std::vector<osm_input::OsmPoi *>
-  importPoiData(bool aIncludeSettlements, bool aIncludeGeneral,
-                const std::map<std::__cxx11::string, int32_t> &aPopData);
-=======
   std::vector<osm_input::OsmPoi> importPoiData(bool aIncludeSettlements,
                                                bool aIncludeGeneral);
 
   std::vector<osm_input::OsmPoi>
   importPoiData(bool aIncludeSettlements, bool aIncludeGeneral,
                 const std::map<std::string, int32_t> &aPopData);
->>>>>>> b846231b
 
   const mapping_helper::MappingHelper &getMappingHelper() const;
 
@@ -79,11 +70,6 @@
   BoundingBox mDataBox;
 
   mapping_helper::MappingHelper mMappingHelper;
-<<<<<<< HEAD
-
-  std::vector<osm_input::OsmPoi *> mPois;
-=======
->>>>>>> b846231b
 };
 }
 
