/*
 * Map osm pois to a class depending on their specific tag set
 *
 * Copyright (C) 2016  Filip Krump <filip.krumpe@fmi.uni-stuttgart.de>
 *
 * This program is free software: you can redistribute it and/or modify
 * it under the terms of the GNU General Public License as published by
 * the Free Software Foundation, either version 3 of the License, or
 * (at your option) any later version.
 *
 * This program is distributed in the hope that it will be useful,
 * but WITHOUT ANY WARRANTY; without even the implied warranty of
 * MERCHANTABILITY or FITNESS FOR A PARTICULAR PURPOSE.  See the
 * GNU General Public License for more details.
 *
 * You should have received a copy of the GNU General Public License
 * along with this program.  If not, see <http://www.gnu.org/licenses/>.
 *
 */

#ifndef TAG_H
#define TAG_H

#include <string>

namespace osm_input {

struct Tag {
  std::string mKey;
  std::string mValue;

  Tag(std::string aKey, std::string aValue) : mKey(aKey), mValue(aValue){};
<<<<<<< HEAD
  
  bool operator== (const Tag& aOther) const { return aOther.mKey == this->mKey && aOther.mValue == this->mValue; };
=======

  bool operator==(const Tag &aOther) const {
    return aOther.mKey == this->mKey && aOther.mValue == this->mValue;
  };
>>>>>>> 4b427585
};
}

#endif<|MERGE_RESOLUTION|>--- conflicted
+++ resolved
@@ -30,15 +30,10 @@
   std::string mValue;
 
   Tag(std::string aKey, std::string aValue) : mKey(aKey), mValue(aValue){};
-<<<<<<< HEAD
-  
-  bool operator== (const Tag& aOther) const { return aOther.mKey == this->mKey && aOther.mValue == this->mValue; };
-=======
 
   bool operator==(const Tag &aOther) const {
     return aOther.mKey == this->mKey && aOther.mValue == this->mValue;
   };
->>>>>>> 4b427585
 };
 }
 
