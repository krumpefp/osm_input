--- conflicted
+++ resolved
@@ -147,19 +147,10 @@
   return mPoiLevel;
 }
 
-<<<<<<< HEAD
-const std::vector<osm_input::Tag> & osm_input::OsmPoi::getTags() const
-{
-    return mTags;
-}
-
-
-=======
 const std::vector<osm_input::Tag> &osm_input::OsmPoi::getTags() const {
   return mTags;
 }
 
->>>>>>> 4b427585
 std::string osm_input::OsmPoi::getTagValue(std::string aTagName) const {
   for (auto &tag : mTags) {
     if (tag.mKey == aTagName) {
